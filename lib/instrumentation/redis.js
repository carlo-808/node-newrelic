--- conflicted
+++ resolved
@@ -26,7 +26,16 @@
           name: commandObject.command || 'other',
           extras: extras,
           callback: function bindCallback(shim, _f, _n, segment) {
-            shim.bindCallbackSegment(commandObject, 'callback', segment)
+            if (shim.isFunction(commandObject.callback)) {
+              shim.bindCallbackSegment(commandObject, 'callback', segment)
+            } else {
+              var self = this
+              commandObject.callback = shim.bindSegment(function __NR_redisCallback(err) {
+                if (err && self.emit instanceof Function) {
+                  self.emit('error', err)
+                }
+              }, segment, true)
+            }
           }
         }
       }
@@ -85,35 +94,11 @@
     function doCapture(opts) {
       var db = (client.hasOwnProperty('selected_db') ? client.selected_db : opts.db) || 0
 
-<<<<<<< HEAD
       return {
         host: opts.host || 'localhost',
         port_path_or_id: opts.path || opts.port || '6379',
         database_name: db
       }
-=======
-  function internalSendCommandWrapper(segment, args, bind) {
-    var keys = args[0].args
-    var command = args[0].command
-    var cb = args[0].callback
-
-    if (cb instanceof Function) {
-      args[0].callback = bind(cb, true, true)
-    } else {
-      var self = this
-      args[0].callback = tracer.bindFunction(function __NR_redisCallback(err) {
-        if (err && self.emit instanceof Function) {
-          self.emit('error', err)
-        }
-      }, segment, true)
-    }
-
-    segment.name = REDIS.OPERATION + (command || 'unknown')
-
-    if (keys && typeof keys !== 'function') {
-      urltils.copyParameters(agent.config,
-        {key: stringifySync(keys[0], 'Unknown')}, segment.parameters)
->>>>>>> d4341c16
     }
   }
 }