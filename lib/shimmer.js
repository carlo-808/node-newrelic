'use strict'

var path = require('path')
var fs = require('fs')
var logger = require('./logger').child({component: 'shimmer'})
var INSTRUMENTATION = require('./instrumentations')()
var shims = require('./shim')

/*
 *
 * CONSTANTS
 *
 */

var CORE_INSTRUMENTATION = {
  child_process: 'child_process.js',
  crypto: 'crypto.js',
<<<<<<< HEAD
  // domain: 'domain.js', // XXX Do not include domains in this list! The core
  dns: 'dns.js',          // instrumentations are run at startup by requiring
  fs: 'fs.js',            // each of their modules. Loading `domain` has side
  http: 'http.js',        // effects that we should try to avoid.
=======
  domain: 'domain.js',
  inspector: 'inspector.js',
  dns: 'dns.js',
  fs: 'fs.js',
  http: 'http.js',
>>>>>>> 8c12ad0f
  https: 'http.js',
  net: 'net.js',
  timers: 'timers.js',
  zlib: 'zlib.js'
}

var MODULE_TYPE = shims.constants.MODULE_TYPE

var registeredInstrumentations = {}

// TODO: is there a better way to do this?
var instrumentationTypes = {
  'generic-pool': MODULE_TYPE.GENERIC,
  'ioredis': MODULE_TYPE.DATASTORE,
  'mongodb': MODULE_TYPE.DATASTORE,
  'mysql': MODULE_TYPE.DATASTORE,
  'redis': MODULE_TYPE.DATASTORE,
  'memcached': MODULE_TYPE.DATASTORE,
  'pg': MODULE_TYPE.DATASTORE,
  'cassandra-driver': MODULE_TYPE.DATASTORE,
  'node-cassandra-cql': MODULE_TYPE.DATASTORE,
  'connect': MODULE_TYPE.WEB_FRAMEWORK,
  'express': MODULE_TYPE.WEB_FRAMEWORK,
  'restify': MODULE_TYPE.WEB_FRAMEWORK,
  'director': MODULE_TYPE.WEB_FRAMEWORK,
  'hapi': MODULE_TYPE.WEB_FRAMEWORK
}

/**
 * Unwrapping is only likely to be used by test code, and is a fairly drastic
 * maneuver, but it should be pretty safe if there's a desire to reboot the
 * agent in flight.
 *
 * All of the wrapped methods are tracked in this variable and used by unwrapAll
 * below.
 */
var instrumented = []

/**
 * All instrumentation files must export the same interface: a single
 * initialization function that takes the agent and the module to be
 * instrumented.
 */
function instrument(agent, nodule, moduleName, resolvedName) {
  var instrumentation = registeredInstrumentations[moduleName]
  if (nodule.hasOwnProperty('__NR_instrumented')) {
    logger.trace(
      'Already instrumented %s, skipping redundant instrumentation',
      moduleName
    )
    return nodule
  }

  var shim = null
  if (instrumentation.type === MODULE_TYPE.DATASTORE) {
    shim = new shims.DatastoreShim(agent, moduleName, resolvedName)
  } else if (instrumentation.type === MODULE_TYPE.WEB_FRAMEWORK) {
    shim = new shims.WebFrameworkShim(agent, moduleName, resolvedName)
  } else {
    shim = new shims.Shim(agent, moduleName, resolvedName)
  }

  if (shimmer.debug) {
    shim.enableDebug()
    instrumented.push(shim)
    instrumented.push({__NR_unwrap: function unwrapNodule() {
      delete nodule.__NR_instrumented
    }})
    nodule.__NR_shim = shim
  }

  try {
    if (instrumentation.onRequire(shim, nodule, moduleName) !== false) {
      nodule = shim.getExport(nodule)
      nodule.__NR_instrumented = true
    }
  } catch (instrumentationError) {
    if (instrumentation.onError) {
      instrumentation.onError(instrumentationError)
    } else {
      logger.warn(
        {error: instrumentationError},
        'Custom instrumentation for %s failed. Please report this to the ' +
        'maintainers of the custom instrumentation.',
        moduleName
      )
    }
  }

  return nodule
}

function _firstPartyInstrumentation(agent, fileName, shim, nodule, moduleName) {
  var fullPath = path.resolve(fileName)
  if (!fs.existsSync(fileName)) {
    return logger.warn(
      'Tried to load instrumentation from %s, but file does not exist',
      fullPath
    )
  }
  try {
    return require(fileName)(agent, nodule, moduleName, shim)
  } catch (error) {
    logger.warn(
      error,
      'Failed to instrument module %s using %s',
      path.basename(fileName, '.js'),
      fullPath
    )
  }
}

function _postLoad(agent, nodule, name, resolvedName) {
  var instrumentation

  // To allow for instrumenting both 'pg' and 'pg.js'.
  if (name === 'pg.js') {
    instrumentation = 'pg'
  } if (name === 'mysql2') {
    // mysql2 (https://github.com/sidorares/node-mysql2) is a drop in replacement for
    // mysql which conforms to the existing mysql API. If we see mysql2, treat it as
    // mysql
    instrumentation = 'mysql'
  } else {
    instrumentation = name
  }

  // Check if this is a known instrumentation and then run it.
  if (registeredInstrumentations[instrumentation]) {
    logger.trace('Instrumenting %s.', name)
    return instrument(agent, nodule, instrumentation, resolvedName)
  }

  return nodule
}

var shimmer = module.exports = {
  /**
   * If debug isn't false, the agent will retain references to wrapped methods
   * for the entire lifetime of the agent. Some instrumentation depends on
   * wrapping functions on individual objects, and this will cause the agent
   * to retain references to a large number of dead objects.
   */
  debug: false,

  /**
   * Detects if the given function has already been wrapped.
   *
   * @param {function} fn - The function to look for a wrapper on.
   *
   * @return {bool} True if `fn` exists and has an attached original, else false.
   */
  isWrapped: function isWrapped(fn) {
    return !!(fn && fn.__NR_original)
  },

  /**
   * Don't throw, but do log and bail out if wrapping fails.
   *
   * Provide an escape hatch by creating a closure around the original method
   * and object / module wrapped into a helper function that will restore the
   * original function / method. See Sinon for a systematic use of this
   * pattern.
   *
   * @param {object} nodule Class or module containing the function to wrap.
   * @param {object} noduleName Human-readable module / Class name. More
   *                            helpful than you'd think.
   * @param {string} methods One or more names of methods or functions to extract
   *                         and wrap.
   * @param {function} wrapper A generator that, when called, returns a
   *                           wrapped version of the original function.
   */
  wrapMethod: function wrapMethod(nodule, noduleName, methods, wrapper) {
    if (!methods) {
      return logger.warn(new Error(),
                         "Must include a method name to wrap. Called from:")
    }

    if (!noduleName) noduleName = '[unknown]'
    if (!Array.isArray(methods)) methods = [methods]

    methods.forEach(function cb_forEach(method) {
      var fqmn = noduleName + '.' + method

      if (!nodule) return logger.debug("Can't wrap %s from nonexistent object.",
                                       fqmn)
      if (!wrapper) return logger.debug("Can't wrap %s without a wrapper generator.",
                                        fqmn)

      var original = nodule[method]

      if (!original) return logger.trace("%s not defined, so not wrapping.", fqmn)
      if (original.__NR_unwrap) return logger.debug("%s already wrapped by agent.", fqmn)

      var wrapped = wrapper(original, method)
      wrapped.__NR_original = original
      wrapped.__NR_unwrap = function __NR_unwrap() {
        nodule[method] = original
        logger.trace("Removed instrumentation from %s.", fqmn)
      }

      nodule[method] = wrapped
      if (shimmer.debug) instrumented.push(wrapped)
      logger.trace("Instrumented %s.", fqmn)
    })
  },

  /**
   * Sometimes you gotta do some crazy stuff to get the job done. Instead of using
   * regular monkeypatching, wrapDeprecated allows you to pass in a getter and setter
   * and then uses defineProperty to replace the original property with an
   * accessor. Note that responsibility for unwrapping is not handled by this
   * function.
   *
   * @param {object}   nodule     Class or module containing the property to
   *                              wrap.
   * @param {object}   noduleName Human-readable module / Class name. More
   *                              helpful than you'd think.
   * @param {string}   property   The property to replace with the accessor.
   * @param {function} options    Optional getter and setter to use for the accessor.
   *
   * @returns {object} The original value of the property.
   */
  wrapDeprecated: function wrapDeprecated(nodule, noduleName, property, options) {
    if (!property) {
      logger.warn(new Error(), "Must include a function name to wrap. Called from:")
      return
    }

    if (!noduleName) noduleName = '[unknown]'

    var fqmn = noduleName + '.' + property
    if (!nodule) {
      logger.debug("Can't wrap %s from nonexistent object.", fqmn)
      return
    }

    var original = nodule[property]
    if (!original) {
      logger.trace("%s not defined, so not wrapping.", fqmn)
      return
    }

    delete nodule[property]

    var descriptor = {
      configurable: true,
      enumerable: true
    }
    if (options.get) descriptor.get = options.get
    if (options.set) descriptor.set = options.set
    Object.defineProperty(nodule, property, descriptor)
    logger.trace("Instrumented %s.", fqmn)

    if (shimmer.debug) {
      instrumented.push({
        __NR_unwrap: function unwrapDeprecated() {
          delete nodule[property]
          nodule[property] = original
        }
      })
    }

    return original
  },

  unwrapMethod: function unwrapMethod(nodule, noduleName, method) {
    if (!noduleName) noduleName = '[unknown]'
    if (!method) return logger.debug("Must include a method name to unwrap. " +
                                     "Called from: %s", new Error().stack)

    var fqmn = noduleName + '.' + method

    if (!nodule) return logger.debug("Can't unwrap %s from nonexistent object.",
                                     fqmn)
    var wrapped = nodule[method]

    // keep instrumented up to date
    var pos = instrumented.indexOf(wrapped)
    if (pos !== -1) instrumented.splice(pos, 1)

    if (!wrapped) return logger.debug("%s not defined, so not unwrapping.", fqmn)
    if (!wrapped.__NR_unwrap) return logger.debug("%s isn't unwrappable.", fqmn)

    wrapped.__NR_unwrap()
  },

  unwrapAll: function unwrapAll() {
    instrumented.forEach(function cb_forEach(wrapper) {
      wrapper.__NR_unwrap()
    })
    instrumented = []
  },

  /**
   * Patch the module.load function so that we see modules loading and
   * have an opportunity to patch them with instrumentation.
   */
  patchModule: function patchModule(agent) {
    logger.trace("Wrapping module loader.")
    var Module = require('module')
    var resolvedName = null

    shimmer.wrapMethod(Module, 'Module', '_resolveFilename', function wrapRes(resolve) {
      return function wrappedResolveFilename() {
        return resolvedName = resolve.apply(this, arguments)
      }
    })

    shimmer.wrapMethod(Module, 'Module', '_load', function wrapLoad(load) {
      return function wrappedLoad(file) {
        return _postLoad(agent, load.apply(this, arguments), file, resolvedName)
      }
    })
  },

  unpatchModule: function unpatchModule() {
    logger.trace("Unwrapping to previous module loader.")
    var Module = require('module')

    shimmer.unwrapMethod(Module, 'Module', '_resolveFilename')
    shimmer.unwrapMethod(Module, 'Module', '_load')
  },

  bootstrapInstrumentation: function bootstrapInstrumentation(agent) {
    // Instrument global.
    var globalsFilepath = path.join(__dirname, 'instrumentation', 'core', 'globals.js')
    _firstPartyInstrumentation(agent, globalsFilepath, shimmer, global, 'globals')

    // Instrument each of the core modules.
    Object.keys(CORE_INSTRUMENTATION).forEach(function forEachCore(mojule) {
      var fileName = CORE_INSTRUMENTATION[mojule]
      var filePath = path.join(__dirname, 'instrumentation', 'core', fileName)
      var uninstrumented

      try {
        uninstrumented = require(mojule)
      } catch (err) {
        logger.trace(
          'Could not load core module %s got error %s',
          mojule,
          err
        )
      }
      _firstPartyInstrumentation(agent, filePath, shimmer, uninstrumented, mojule)
    })

    // Register all the first-party instrumentations.
    INSTRUMENTATION.forEach(function forEachInstrumentation(moduleName) {
      var fileName = path.join(__dirname, 'instrumentation', moduleName + '.js')
      shimmer.registerInstrumentation({
        moduleName: moduleName,
        type: instrumentationTypes[moduleName],
        onRequire: _firstPartyInstrumentation.bind(null, agent, fileName)
      })
    })

    // Even though domain is a core module we add it as a registered
    // instrumentation to be lazy-loaded because we do not want to cause domain
    // usage.
    var domainPath = path.join(__dirname, 'instrumentation/core/domain.js')
    shimmer.registerInstrumentation({
      moduleName: 'domain',
      type: null,
      onRequire: _firstPartyInstrumentation.bind(null, agent, domainPath)
    })
  },

  registerInstrumentation: function registerInstrumentation(opts) {
    registeredInstrumentations[opts.moduleName] = opts
  },

  /**
   * NOT FOR USE IN PRODUCTION CODE
   *
   * If an instrumented module has a dependency on another instrumented module,
   * and multiple tests are being run in a single test suite with their own
   * setup and teardown between tests, it's possible transitive dependencies
   * will be unwrapped in the module cache in-place (which needs to happen to
   * prevent stale closures from channeling instrumentation data to incorrect
   * agents, but which means the transitive dependencies won't get re-wrapped
   * the next time the parent module is required).
   *
   * Since this only applies in test code, it's not worth the drastic
   * monkeypatching to Module necessary to walk the list of child modules and
   * re-wrap them.
   *
   * Use this to re-apply any applicable instrumentation.
   */
  reinstrument: function reinstrument(agent, modulePath) {
    return _postLoad(agent, require(modulePath), modulePath)
  }
}<|MERGE_RESOLUTION|>--- conflicted
+++ resolved
@@ -15,19 +15,12 @@
 var CORE_INSTRUMENTATION = {
   child_process: 'child_process.js',
   crypto: 'crypto.js',
-<<<<<<< HEAD
   // domain: 'domain.js', // XXX Do not include domains in this list! The core
   dns: 'dns.js',          // instrumentations are run at startup by requiring
   fs: 'fs.js',            // each of their modules. Loading `domain` has side
   http: 'http.js',        // effects that we should try to avoid.
-=======
-  domain: 'domain.js',
+  https: 'http.js',
   inspector: 'inspector.js',
-  dns: 'dns.js',
-  fs: 'fs.js',
-  http: 'http.js',
->>>>>>> 8c12ad0f
-  https: 'http.js',
   net: 'net.js',
   timers: 'timers.js',
   zlib: 'zlib.js'
