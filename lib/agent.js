--- conflicted
+++ resolved
@@ -18,13 +18,8 @@
 const NAMES = require('./metrics/names')
 const QueryTracer = require('./db/tracer')
 const sampler = require('./sampler')
-<<<<<<< HEAD
-const SpanAggregator = require('./spans/aggregator')
 const TransactionTraceAggregator = require('./transaction/trace/aggregator')
-=======
 const SpanEventAggregator = require('./spans/span-event-aggregator')
-const TraceAggregator = require('./transaction/trace/aggregator')
->>>>>>> 0abb900f
 const TransactionEventAggregator = require('./transaction/transaction-event-aggregator')
 const Tracer = require('./transaction/tracer')
 const TxSegmentNormalizer = require('./metrics/normalizer/tx_segment')
@@ -241,13 +236,10 @@
       // TODO: likely want one place of handling this...
       // once consolidate. Either 'on x updated' events or like this
       agent.errors.reconfigure(agent.config)
-<<<<<<< HEAD
       agent.traces.reconfigure(agent.config)
       const enableTraces = agent.config.transaction_tracer.enabled
         && agent.config.collect_traces
-=======
       agent.spanEventAggregator.reconfigure(agent.config)
->>>>>>> 0abb900f
       agent.transactionEventAggregator.reconfigure(agent.config)
       agent.customEventAggregator.reconfigure(agent.config)
 
@@ -414,11 +406,8 @@
   this.setState('stopping')
 
   this.errors.stop()
-<<<<<<< HEAD
   this.traces.stop()
-=======
   this.spanEventAggregator.stop()
->>>>>>> 0abb900f
   this.transactionEventAggregator.stop()
   this.customEventAggregator.stop()
 
@@ -596,11 +585,8 @@
   // "Sends" data to the serverless collector collection
   this.errors.traceAggregator.send()
   this.errors.eventAggregator.send()
-<<<<<<< HEAD
   this.traces.send()
-=======
   this.spanEventAggregator.send()
->>>>>>> 0abb900f
   this.transactionEventAggregator.send()
   this.customEventAggregator.send()
 
