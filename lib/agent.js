'use strict'

const AdaptiveSampler = require('./adaptive-sampler')
const CollectorAPI = require('./collector/api')
const ServerlessCollector = require('./collector/serverless')
const DESTINATIONS = require('./config/attribute-filter').DESTINATIONS
const CustomEventAggregator = require('./custom-events/custom-event-aggregator')
const ErrorCollector = require('./errors/error-collector')
const ErrorTraceAggregator = require('./errors/error-trace-aggregator')
const ErrorEventAggregator = require('./errors/error-event-aggregator')
const EventEmitter = require('events').EventEmitter
const Harvest = require('./harvest')
const hashes = require('./util/hashes')
const logger = require('./logger')
const MetricMapper = require('./metrics/mapper')
const MetricNormalizer = require('./metrics/normalizer')
const Metrics = require('./metrics')
const NAMES = require('./metrics/names')
const PriorityQueue = require('./priority-queue')
const QueryTracer = require('./db/tracer')
const sampler = require('./sampler')
const SpanAggregator = require('./spans/aggregator')
const TraceAggregator = require('./transaction/trace/aggregator')
const TransactionEventAggregator = require('./transaction/transaction-event-aggregator')
const Tracer = require('./transaction/tracer')
const TxSegmentNormalizer = require('./metrics/normalizer/tx_segment')
const uninstrumented = require('./uninstrumented')
const util = require('util')
const harvestConfigValidator = require('./config/harvest-config-validator')

const AGENT_RUN_BEHAVIOR = require('./collector/response').AGENT_RUN_BEHAVIOR

// Map of valid states to whether or not data collection is valid
const STATES = {
  stopped: false,
  starting: true,
  connecting: true,
  connected: true,
  started: true,
  disconnected: false,
  stopping: false,
  errored: false
}

// just to make clear what's going on
const TO_MILLIS = 1e3

const MAX_ERROR_TRACES_DEFAULT = 20
const INITIAL_HARVEST_DELAY_MS = 1000

/**
 * There's a lot of stuff in this constructor, due to Agent acting as the
 * orchestrator for New Relic within instrumented applications.
 *
 * This constructor can throw if, for some reason, the configuration isn't
 * available. Don't try to recover here, because without configuration the
 * agent can't be brought up to a useful state.
 */
function Agent(config) {
  EventEmitter.call(this)

  if (!config) throw new Error('Agent must be created with a configuration!')

  // The agent base attributes which last throughout its lifetime.
  this._state = 'stopped'
  this.config = config
  this.environment = require('./environment')
  this.version = this.config.version

  if (config.serverless_mode.enabled) {
    // TODO: once all harvesting is done through aggregators,
    // change the ServerlessCollector to no longer rely on the harvest class.
    this.collector = new ServerlessCollector(this)
  } else {
    this.collector = new CollectorAPI(this)
  }

<<<<<<< HEAD
  this.customEvents = null
=======
  // Reset the agent to add all the sub-objects it needs. These object are the
  // ones that get re-created if the agent is told to restart from the collector.
  this.events = null
>>>>>>> dd8fe198

  this.mapper = new MetricMapper()
  this.metricNameNormalizer = new MetricNormalizer(this.config, 'metric name')
  this.metrics = new Metrics(this.config.apdex_t, this.mapper, this.metricNameNormalizer)
  // Open tracing.
  this.spans = new SpanAggregator()

  this.transactionNameNormalizer = new MetricNormalizer(this.config, 'transaction name')
  // Segment term based tx renaming for MGI mitigation.
  this.txSegmentNormalizer = new TxSegmentNormalizer()

  // User naming and ignoring rules.
  this.urlNormalizer = new MetricNormalizer(this.config, 'URL')
  this.userNormalizer = new MetricNormalizer(this.config, 'user')
  this.userNormalizer.loadFromConfig()

<<<<<<< HEAD
  this.transactionEventAggregator = new TransactionEventAggregator(
    {
      periodMs: config.event_harvest_config.report_period_ms,
      limit: config.event_harvest_config.harvest_limits.analytic_event_data
=======
  this.customEventAggregator = new CustomEventAggregator(
    {
      periodMs: config.event_harvest_config.report_period_ms,
      limit: config.event_harvest_config.harvest_limits.custom_event_data
>>>>>>> dd8fe198
    },
    this.collector,
    this.metrics
  )

  const errorTraceAggregator = new ErrorTraceAggregator(
    {
      periodMs: config.event_harvest_config.report_period_ms,
      limit: MAX_ERROR_TRACES_DEFAULT
    },
    this.collector
  )

  const errorEventAggregator =  new ErrorEventAggregator(
    {
      periodMs: config.event_harvest_config.report_period_ms,
      limit: config.event_harvest_config.harvest_limits.error_event_data
    },
    this.collector,
    this.metrics
  )

  this.errors = new ErrorCollector(
    config,
    errorTraceAggregator,
    errorEventAggregator,
    this.metrics
  )

<<<<<<< HEAD
  this._resetCustomEvents()
=======
  this._resetEvents()
>>>>>>> dd8fe198

  // Transaction tracing.
  this.tracer = new Tracer(this)
  this.traces = new TraceAggregator(this.config)
  this.transactionSampler = new AdaptiveSampler({
    agent: this,
    serverless: config.serverless_mode.enabled,
    period: config.sampling_target_period_in_seconds * 1000,
    target: config.sampling_target
  })

  // Query tracing.
  this.queries = new QueryTracer(this.config)

  // Set up all the configuration events the agent needs to listen for.
  this._listenForConfigChanges()

  // Entity tracking metrics.
  this.totalActiveSegments = 0
  this.segmentsCreatedInHarvest = 0
  this.segmentsClearedInHarvest = 0
  this.activeTransactions = 0
  this.transactionsCreatedInHarvest = 0

  // Harvest attributes.
  this.harvesterHandle = null
  this._lastHarvest = null

  // Finally, add listeners for the agent's own events.
  this.on('transactionFinished', this._transactionFinished.bind(this))
}
util.inherits(Agent, EventEmitter)

/**
 * The agent is meant to only exist once per application, but the singleton is
 * managed by index.js. An agent will be created even if the agent's disabled by
 * the configuration.
 *
 * @config {boolean} agent_enabled Whether to start up the agent.
 *
 * @param {Function} callback Continuation and error handler.
 */
Agent.prototype.start = function start(callback) {
  if (!callback) throw new TypeError('callback required!')

  const agent = this

  this.setState('starting')

  if (this.config.agent_enabled !== true) {
    logger.warn('The New Relic Node.js agent is disabled by its configuration. ' +
                'Not starting!')

    this.setState('stopped')
    return process.nextTick(callback)
  }

  sampler.start(agent)

  if (this.config.serverless_mode.enabled) {
    return this._serverlessModeStart(callback)
  }

  if (!this.config.license_key) {
    logger.error('A valid account license key cannot be found. ' +
                 'Has a license key been specified in the agent configuration ' +
                 'file or via the NEW_RELIC_LICENSE_KEY environment variable?')

    this.setState('errored')
    sampler.stop()
    return process.nextTick(function onNextTick() {
      callback(new Error('Not starting without license key!'))
    })
  }

  logger.info('Starting New Relic for Node.js connection process.')

  this.collector.connect(function onConnect(error, response) {
    if (error || response.shouldShutdownRun()) {
      agent.setState('errored')
      sampler.stop()
      callback(
        error || new Error('Failed to connect to collector'),
        response && response.payload
      )
      return
    }

    if (agent.collector.isConnected()) {
      // TODO: likely want one place of handling this...
      // once consolidate. Either 'on x updated' events or like this
      agent.errors.reconfigure(agent.config)
<<<<<<< HEAD
      agent.transactionEventAggregator.reconfigure(agent.config)
=======
      agent.customEventAggregator.reconfigure(agent.config)
>>>>>>> dd8fe198

      agent.setState('started')
      const config = response.payload
      if (agent.config.no_immediate_harvest) {
        agent._scheduleHarvester(agent.config.data_report_period)
        agent.errors.start()

<<<<<<< HEAD
        if (agent.config.transaction_events.enabled) {
          agent.transactionEventAggregator.start()
=======
        if (agent.config.custom_insights_events.enabled) {
          agent.customEventAggregator.start()
>>>>>>> dd8fe198
        }

        callback(null, config)
      } else {
        // Harvest immediately for quicker data display, but after at least 1
        // second or the collector will throw away the data.
        //
        // NOTE: this setTimeout is deliberately NOT unref'd due to it being
        // the last step in the Agent startup process
        setTimeout(function afterTimeout() {
          logger.info(`Starting initial ${INITIAL_HARVEST_DELAY_MS}ms harvest.`)

          let done = 0
          let harvestError = null

          let numAggregators = 1

          function joinCallbacks() {
            if (++done === numAggregators) {
              agent.errors.start()

<<<<<<< HEAD
              if (agent.config.transaction_events.enabled) {
                agent.transactionEventAggregator.start()
=======
              if (agent.config.custom_insights_events.enabled) {
                agent.customEventAggregator.start()
>>>>>>> dd8fe198
              }

              callback(harvestError, config)
            }
          }

          // TODO: plumb config through to aggregators so they can do their own checking.
          if (agent.config.custom_insights_events.enabled) {
            numAggregators++
            agent.customEventAggregator.once(
              'finished custom_event_data data send.',
              joinCallbacks
            )
            agent.customEventAggregator.send()
          }

          if (agent.config.transaction_events.enabled) {
            numAggregators++
            agent.transactionEventAggregator.once(
              'finished analytic_event_data data send.',
              joinCallbacks
            )
            agent.transactionEventAggregator.send()
          }

          const errorCollectorEnabled =
            agent.config.error_collector && agent.config.error_collector.enabled

          if (errorCollectorEnabled && agent.config.collect_errors) {
            ++numAggregators
            agent.errors.traceAggregator.once(
              'finished error_data data send.',
              joinCallbacks
            )
            agent.errors.traceAggregator.send()
          }

          if (errorCollectorEnabled && agent.config.error_collector.capture_events) {
            ++numAggregators
            agent.errors.eventAggregator.once(
              'finished error_event_data data send.',
              joinCallbacks
            )
            agent.errors.eventAggregator.send()
          }

          agent.harvest(function onHarvest(err) {
            harvestError = err
            joinCallbacks()
          })
        }, INITIAL_HARVEST_DELAY_MS)
      }
    } else {
      callback(new Error('Collector did not connect and did not error'))
    }
  })
}

/**
 *  Bypasses standard collector connection by immediately invoking the startup
 *  callback, after gathering local environment details.
 *
 * @param {Function} callback
 */
Agent.prototype._serverlessModeStart = function _serverlessModeStart(callback) {
  logger.info(
    'New Relic for Node.js starting in serverless mode -- skipping connection process.'
  )

  setImmediate(() => callback(null, this.config))
}

/**
 * Any memory claimed by the agent will be retained after stopping.
 *
 * FIXME: make it possible to dispose of the agent, as well as do a
 * "hard" restart. This requires working with shimmer to strip the
 * current instrumentation and patch to the module loader.
 */
Agent.prototype.stop = function stop(callback) {
  if (!callback) throw new TypeError('callback required!')

  const agent = this

  this.setState('stopping')

  this.errors.stop()
<<<<<<< HEAD
  this.transactionEventAggregator.stop()
=======
  this.customEventAggregator.stop()
>>>>>>> dd8fe198

  this._stopHarvester()
  sampler.stop()

  if (this.collector.isConnected()) {
    this.collector.shutdown(function onShutdown(error) {
      if (error) {
        agent.setState('errored')
        logger.warn(error, 'Got error shutting down connection to New Relic:')
      } else {
        agent.setState('stopped')
        logger.info('Stopped New Relic for Node.js.')
      }

      callback(error)
    })
  } else {
    logger.trace('Collector was not connected, invoking callback.')

    process.nextTick(callback)
  }
}

/**
 * Resets queries.
 *
 * @param {boolean} forceReset
 *   Flag signalling unconditional reset, sent during LASP application.
 */
Agent.prototype._resetQueries = function resetQueries(forceReset) {
  if (!this.queries || forceReset) {
    this.queries = new QueryTracer(this.config)
  }
}

Agent.prototype._resetErrors = function resetErrors() {
  this.errors.clearAll()

  // TODO: is this still necessary?
  // Likely do more direct with new config
  this.errors.reconfigure(this.config)
}

/**
 * Resets events.
 */
Agent.prototype._resetEvents = function resetEvents() {
<<<<<<< HEAD
  this.transactionEventAggregator.clear()
=======
  // TODO: Same pattern as _resetErrors for clearing. Not responsibility of
  // agent to new up collection.
  if (!this.events) {
    this.events = new PriorityQueue()
  }

  this.events.setLimit(this.config.transaction_events.max_samples_per_minute)
>>>>>>> dd8fe198
}

/**
 * Resets custom events.
 *
 * @param {boolean} forceReset
 *   Flag signalling unconditional reset, sent during LASP application.
 */
Agent.prototype._resetCustomEvents = function resetCustomEvents() {
  this.customEventAggregator.clear()
}

/**
 * On agent startup, an interval timer is started that calls this method once
 * a minute, which in turn invokes the pieces of the harvest cycle. It calls
 * the various collector API methods in order, bailing out if one of them fails,
 * to ensure that the agents don't pummel the collector if it's already
 * struggling.
 */
Agent.prototype.harvest = function harvest(callback) {
  logger.trace('Peparing to harvest.')

  if (!callback) {
    throw new TypeError('callback required!')
  }

  // Generate metrics for this harvest and then check we are connected to the
  // collector.
  this._generateHarvestMetrics()

  if (!this.collector.isConnected()) {
    logger.trace('Collector not connected.')

    return setImmediate(function immediatelyError() {
      callback(new Error('Not connected to New Relic!'))
    })
  }

  // We have a connection, create a new harvest.
  this.emit('harvestStarted')
  logger.info('Harvest started.')

  this._lastHarvest = new Harvest(this)
  this._lastHarvest.prepare(Harvest.ALL_ENDPOINTS)

  // Reset all our collections. The harvest has all the data it needs at this point.
  this._resetHarvestables()

  // Send the harvest!
  const collector = this.collector
  const agent = this

  logger.trace('Sending harvest data...')
  this._lastHarvest.send(function afterHarvest(err, agentRunAction) {
    // Do we need to do anything to the agent run?
    if (agentRunAction === AGENT_RUN_BEHAVIOR.SHUTDOWN) {
      agent.emit('harvestFinished')
      logger.info('Harvest finished. Shutdown requested.')

      agent.stop(function afterStop(stopError) {
        const shutdownError = stopError || err
        callback(shutdownError)
      })
    } else if (agentRunAction === AGENT_RUN_BEHAVIOR.RESTART) {
      logger.info('Restart requested. Harvest will complete upon restart finish.')

      collector.restart(function afterRestart(restartError) {
        // TODO: What if preconnect/connect respond with shutdown here?
        if (restartError) {
          logger.warn('Failed to restart agent run after harvest')
          callback(restartError)
        } else {
          logger.trace('Restart succeeded. Finishing harvest.')
          _finish(err)
        }
      })
    } else {
      logger.trace('Data sent successfully. Finishing harvest.')
      _finish(err)
    }

    function _finish(error) {
      agent.emit('harvestFinished')
      logger.info('Harvest finished.')

      agent._scheduleHarvester(agent.config.data_report_period)
      callback(error)
    }
  })
}

/**
 * This method invokes a harvest synchronously.
 *
 * NOTE: this doesn't currently work outside of serverless mode.
 */
Agent.prototype.harvestSync = function harvestSync() {
  logger.trace('Peparing to harvest.')

  // Generate metrics for this harvest and then check we are connected to the
  // collector.
  this._generateHarvestMetrics()

  if (!this.collector.isConnected()) {
    throw new Error('Sync harvest not connected/enabled!')
  }

  // We have a connection, create a new harvest.
  this.emit('harvestStarted')
  logger.info('Harvest started.')

  this._lastHarvest = new Harvest(this)
  this._lastHarvest.prepare(Harvest.ALL_ENDPOINTS)

  // Reset all our collections. The harvest has all the data it needs at this point.
  this._resetHarvestables()

  const collector = this.collector
  const agent = this

  // Populate serverless collector from harvest steps
  const payloads = this._lastHarvest.getPayloads()
  collector.populateDataSync(payloads)

  // "Sends" data to the serverless collector collection
  this.errors.traceAggregator.send()
  this.errors.eventAggregator.send()
<<<<<<< HEAD
  this.transactionEventAggregator.send()
=======
  this.customEventAggregator.send()
>>>>>>> dd8fe198

  // Write serverless output
  collector.flushPayloadSync()

  agent.emit('harvestFinished')
  logger.info('Harvest finished.')
}

Agent.prototype._generateHarvestMetrics = function _generateHarvestMetrics() {
  // Note some information about the size of this harvest.
  if (logger.traceEnabled()) {
    logger.trace({
      segmentTotal: this.totalActiveSegments,
      harvestCreated: this.segmentsCreatedInHarvest,
      harvestCleared: this.segmentsClearedInHarvest,
      activeTransactions: this.activeTransactions,
      spansCollected: this.spans.length,
      spansSeen: this.spans.seen
    }, 'Entity stats on harvest')
  }
  this.recordSupportability(
    'Nodejs/Transactions/Created',
    this.transactionsCreatedInHarvest
  )

  // Send uninstrumented supportability metrics every harvest cycle
  uninstrumented.createMetrics(this.metrics)

  // Reset the counters.
  this.segmentsCreatedInHarvest = 0
  this.segmentsClearedInHarvest = 0
  this.transactionsCreatedInHarvest = 0
}

Agent.prototype._resetHarvestables = function _resetHarvestables() {
  // TODO: Make each aggregator able to compose its own payload and clean itself
  // up. Then the Harvest class can just iterate over all aggregations without
  // having to know bespoke reset information.
  this.metrics = new Metrics(
    this.config.apdex_t,
    this.mapper,
    this.metricNameNormalizer
  )

  this.traces.reset()
  this.queries = new QueryTracer(this.config)
  this.spans.clearEvents()
}

/**
 * Public interface for passing configuration data from the collector
 * on to the configuration, in an effort to keep them at least somewhat
 * decoupled.
 *
 * @param {object} configuration New config JSON from the collector.
 */
Agent.prototype.reconfigure = function reconfigure(configuration) {
  if (!configuration) throw new TypeError('must pass configuration')

  this.config.onConnect(configuration)
}

/**
 * Set the current state of the agent. Some states will not allow the
 * creation of Transactions.
 *
 * @param {string} newState The new state of the agent.
 */
Agent.prototype.setState = function setState(newState) {
  if (!STATES.hasOwnProperty(newState)) {
    throw new TypeError('Invalid state ' + newState)
  }

  logger.info('Agent state changed from %s to %s.', this._state, newState)
  this._state = newState
  this.emit(this._state)
}

/**
 * Return true if the agent is in a run state that can collect and
 * process data.
 */
Agent.prototype.canCollectData = function canCollectData() {
  return STATES[this._state]
}

/**
 * Server-side configuration value.
 *
 * @param {number} apdexT Apdex tolerating value, in seconds.
 */
Agent.prototype._apdexTChange = function _apdexTChange(apdexT) {
  logger.debug('Apdex tolerating value changed to %s.', apdexT)
  this.metrics.apdexT = apdexT
}

/**
 * Server-side configuration value. When run, forces a harvest cycle
 * so as to not cause the agent to go too long without reporting.
 *
 * @param {number} interval Time in seconds between harvest runs.
 */
Agent.prototype._harvesterIntervalChange = _harvesterIntervalChange

function _harvesterIntervalChange(interval, callback) {
  const agent = this

  // only change the setup if the harvester is currently running
  if (this.harvesterHandle) {
    // force a harvest now, to be safe
    this.harvest(function onHarvest(error) {
      agent._restartHarvester(interval)
      if (callback) callback(error)
    })
  } else if (callback) {
    process.nextTick(callback)
  }
}

/**
 * Restart the harvest cycle timer.
 *
 * @param {number} harvestSeconds How many seconds between harvests.
 */
Agent.prototype._restartHarvester = function _restartHarvester(harvestSeconds) {
  logger.trace('Restarting harvester.')

  this._stopHarvester()
  this._scheduleHarvester(harvestSeconds)
}

/**
 * Safely stop the harvest cycle timer.
 */
Agent.prototype._stopHarvester = function _stopHarvester() {
  logger.trace('Stopping harvester.')

  if (this.harvesterHandle) {
    clearTimeout(this.harvesterHandle)
  }
  this._lastHarvest = null
  this.harvesterHandle = null
}

/**
 * Safely start the harvest cycle timer, and ensure that the harvest
 * cycle won't keep an application from exiting if nothing else is
 * happening to keep it up.
 *
 * @param {number} harvestSeconds - How many seconds between harvests.
 */
Agent.prototype._scheduleHarvester = function _scheduleHarvester(harvestSeconds) {
  // TODO: If this has to persist for an extended time, prevent rescheduling when
  // agent is in a 'stopping' or 'stopped' state.

  const agent = this
  let harvestDelay = harvestSeconds * TO_MILLIS

  // If there was a previous harvest, we want to schedule the next one based on
  // its start time.
  const lastHarvestStart = this._lastHarvest && this._lastHarvest.startTime
  if (lastHarvestStart) {
    const timeSinceHarvest = Date.now() - this._lastHarvest.startTime
    harvestDelay = Math.max(0, harvestDelay - timeSinceHarvest)
  }

  logger.trace(
    'Scheduling harvester. ' +
    `Last harvest start: ${lastHarvestStart}. Next harvest delay: ${harvestDelay}`
  )

  this.harvesterHandle = setTimeout(function doHarvest() {
    // Agent#harvest handles scheduling the next harvest and properly reacting to
    // any errors or commands. All we need to do is note any errors it spits out.
    agent.harvest(function harvestError(error) {
      if (error) {
        logger.warn(error, 'Error on submission to New Relic.')
      }
    })
  }, harvestDelay)

  this.harvesterHandle.unref()
}

/**
 * `agent_enabled` changed. This will generally only happen because of a high
 * security mode mismatch between the agent and the collector. This only
 * expects to have to stop the agent. No provisions have been made, nor
 * testing have been done to make sure it is safe to start the agent back up.
 */
Agent.prototype._enabledChange = function _enabledChange() {
  if (this.config.agent_enabled === false) {
    logger.warn('agent_enabled has been changed to false, stopping the agent.')
    this.stop(function nop() {})
  }
}

/**
 * Report new settings to collector after a configuration has changed. This
 * always occurs after handling a response from a connect call.
 */
Agent.prototype._configChange = function _configChange() {
  this.collector.reportSettings()
}

Agent.prototype._addIntrinsicAttrsFromTransaction = _addIntrinsicAttrsFromTransaction

function _addIntrinsicAttrsFromTransaction(transaction) {
  const intrinsicAttributes = {
    webDuration: transaction.timer.getDurationInMillis() / 1000,
    timestamp: transaction.timer.start,
    name: transaction.getFullName(),
    duration: transaction.timer.getDurationInMillis() / 1000,
    totalTime: transaction.trace.getTotalTimeDurationInMillis() / 1000,
    type: 'Transaction',
    error: transaction.hasErrors()
  }

  let metric = transaction.metrics.getMetric(NAMES.QUEUETIME)
  if (metric) {
    intrinsicAttributes.queueDuration = metric.total
  }

  metric = transaction.metrics.getMetric(NAMES.EXTERNAL.ALL)
  if (metric) {
    intrinsicAttributes.externalDuration = metric.total
    intrinsicAttributes.externalCallCount = metric.callCount
  }

  metric = transaction.metrics.getMetric(NAMES.DB.ALL)
  if (metric) {
    intrinsicAttributes.databaseDuration = metric.total
    intrinsicAttributes.databaseCallCount = metric.callCount
  }

  if (this.config.distributed_tracing.enabled) {
    transaction.addDistributedTraceIntrinsics(intrinsicAttributes)
    if (transaction.parentSpanId) {
      intrinsicAttributes.parentSpanId = transaction.parentSpanId
    }

    if (transaction.parentId) {
      intrinsicAttributes.parentId = transaction.parentId
    }
  } else if (
    this.config.cross_application_tracer.enabled &&
    !transaction.invalidIncomingExternalTransaction && (
      transaction.referringTransactionGuid ||
      transaction.includesOutboundRequests()
    )
  ) {
    intrinsicAttributes['nr.guid'] = transaction.id
    intrinsicAttributes['nr.tripId'] = transaction.tripId || transaction.id
    intrinsicAttributes['nr.pathHash'] = hashes.calculatePathHash(
      this.config.applications()[0],
      transaction.getFullName(),
      transaction.referringPathHash
    )
    if (transaction.referringPathHash) {
      intrinsicAttributes['nr.referringPathHash'] = transaction.referringPathHash
    }
    if (transaction.referringTransactionGuid) {
      var refId = transaction.referringTransactionGuid
      intrinsicAttributes['nr.referringTransactionGuid'] = refId
    }
    var alternatePathHashes = transaction.alternatePathHashes()
    if (alternatePathHashes) {
      intrinsicAttributes['nr.alternatePathHashes'] = alternatePathHashes
    }
    if (transaction.baseSegment && transaction.type === 'web') {
      var apdex = (
        this.config.web_transactions_apdex[transaction.getFullName()] ||
        this.config.apdex_t
      )
      var duration = transaction.baseSegment.getDurationInMillis() / 1000
      intrinsicAttributes['nr.apdexPerfZone'] = calculateApdexZone(duration, apdex)
    }
  }

  if (transaction.syntheticsData) {
    intrinsicAttributes['nr.syntheticsResourceId'] = transaction.syntheticsData.resourceId
    intrinsicAttributes['nr.syntheticsJobId'] = transaction.syntheticsData.jobId
    intrinsicAttributes['nr.syntheticsMonitorId'] = transaction.syntheticsData.monitorId
  }

  return intrinsicAttributes
}

function calculateApdexZone(duration, apdexT) {
  if (duration <= apdexT) {
    return 'S' // satisfied
  }

  if (duration <= apdexT * 4) {
    return 'T' // tolerating
  }

  return 'F' // frustrated
}

Agent.prototype._addEventFromTransaction = function _addEventFromTransaction(tx) {
  if (!this.config.transaction_events.enabled) return

  const intrinsicAttributes = this._addIntrinsicAttrsFromTransaction(tx)
  const userAttributes = tx.trace.custom.get(DESTINATIONS.TRANS_EVENT)
  const agentAttributes = tx.trace.attributes.get(DESTINATIONS.TRANS_EVENT)

  const event = [
    intrinsicAttributes,
    userAttributes,
    agentAttributes
  ]

  this.transactionEventAggregator.add(event, tx.priority || Math.random())
}

/**
 * Put all the logic for handing finalized transactions off to the tracers and
 * metric collections in one place.
 *
 * @param {Transaction} transaction Newly-finalized transaction.
 */
Agent.prototype._transactionFinished = function _transactionFinished(transaction) {
  // Allow the API to explicitly set the ignored status.
  if (transaction.forceIgnore !== null) {
    transaction.ignore = transaction.forceIgnore
  }

  if (!transaction.ignore) {
    if (transaction.forceIgnore === false) {
      logger.debug('Explicitly not ignoring %s (%s).', transaction.name, transaction.id)
    }
    this.metrics.merge(transaction.metrics)

    this.errors.onTransactionFinished(transaction)

    this.traces.add(transaction)

    const trace = transaction.trace
    trace.intrinsics = transaction.getIntrinsicAttributes()

    this._addEventFromTransaction(transaction)
  } else if (transaction.forceIgnore === true) {
    logger.debug('Explicitly ignoring %s (%s).', transaction.name, transaction.id)
  } else {
    logger.debug('Ignoring %s (%s).', transaction.name, transaction.id)
  }

  --this.activeTransactions
  this.totalActiveSegments -= transaction.numSegments
  this.segmentsClearedInHarvest += transaction.numSegments
}

Agent.prototype.setLambdaArn = function setLambdaArn(arn) {
  if (this.collector instanceof ServerlessCollector) {
    this.collector.setLambdaArn(arn)
  }
}

/**
 * Get the current transaction (if there is one) from the tracer.
 *
 * @returns {Transaction} The current transaction.
 */
Agent.prototype.getTransaction = function getTransaction() {
  return this.tracer.getTransaction()
}

Agent.prototype.recordSupportability = function recordSupportability(name, value) {
  const metric = this.metrics.getOrCreateMetric(NAMES.SUPPORTABILITY.PREFIX + name)
  if (value != null) {
    metric.recordValue(value)
  } else {
    metric.incrementCallCount()
  }
}

Agent.prototype._listenForConfigChanges = function _listenForConfigChanges() {
  const self = this
  this.config.on('apdex_t', this._apdexTChange.bind(this))
  this.config.on('agent_enabled', this._enabledChange.bind(this))
  this.config.on('change', this._configChange.bind(this))
  this.config.on('metric_name_rules', function updateMetricNameNormalizer() {
    self.metricNameNormalizer.load.apply(self.metricNameNormalizer, arguments)
  })
  this.config.on('transaction_name_rules', function updateTransactionNameNormalizer() {
    self.transactionNameNormalizer.load.apply(self.transactionNameNormalizer, arguments)
  })
  this.config.on('url_rules', function updateUrlNormalizer() {
    self.urlNormalizer.load.apply(self.urlNormalizer, arguments)
  })
  this.config.on('transaction_segment_terms', function updateSegmentNormalizer() {
    self.txSegmentNormalizer.load.apply(self.txSegmentNormalizer, arguments)
  })
  this.config.on('sampling_target', function updateSamplingTarget(target) {
    self.transactionSampler.samplingTarget = target
  })
  this.config.on(
    'sampling_target_period_in_seconds',
    function updateSamplePeriod(period) {
      self.transactionSampler.samplingPeriod = period * 1000
    }
  )

  // TODO: Perhaps we can just do this logic after connects
  // instead of a config event subscription?
  this.config.on('event_harvest_config', function onHarvestConfigReceived(harvestConfig) {
    // TODO: remove when fully integrated
    if (!self.config.feature_flag.event_harvest_config) {
      return
    }

    const isValid = harvestConfigValidator.isValidHarvestConfig(harvestConfig)
    if (isValid) {
      logger.info(
        'Valid event_harvest_config received. Updating harvest cycles.',
        harvestConfig
      )

      // TODO: update aggregators. likely via reconfigure()

      generateEventHarvestSupportMetrics(self, harvestConfig)
    } else {
      logger.warn('Invalid event_harvest_config received.', harvestConfig)

      generateMissingEventHarvestConfigSupportMetric(self)
    }
  })
}

function generateEventHarvestSupportMetrics(agent, harvestConfig) {
  const harvestLimits = harvestConfig.harvest_limits

  const harvestNames = NAMES.EVENT_HARVEST
  const harvestLimitNames = harvestNames.HARVEST_LIMIT

  const reportPeriodMetric = agent.metrics.getOrCreateMetric(harvestNames.REPORT_PERIOD)
  reportPeriodMetric.incrementCallCount(harvestConfig.report_period_ms)

  const analyticLimitMetric = agent.metrics.getOrCreateMetric(harvestLimitNames.ANALYTIC)
  analyticLimitMetric.incrementCallCount(harvestLimits.analytic_event_data)

  const customLimitMetric = agent.metrics.getOrCreateMetric(harvestLimitNames.CUSTOM)
  customLimitMetric.incrementCallCount(harvestLimits.custom_event_data)

  const errorLimitMetric = agent.metrics.getOrCreateMetric(harvestLimitNames.ERROR)
  errorLimitMetric.incrementCallCount(harvestLimits.error_event_data)
}

function generateMissingEventHarvestConfigSupportMetric(agent) {
  const missingMetricName = 'Supportability/Agent/Collector/MissingEventHarvestConfig'

  const missingConfigMetric = agent.metrics.getOrCreateMetric(missingMetricName)
  missingConfigMetric.incrementCallCount()
}

module.exports = Agent<|MERGE_RESOLUTION|>--- conflicted
+++ resolved
@@ -16,7 +16,6 @@
 const MetricNormalizer = require('./metrics/normalizer')
 const Metrics = require('./metrics')
 const NAMES = require('./metrics/names')
-const PriorityQueue = require('./priority-queue')
 const QueryTracer = require('./db/tracer')
 const sampler = require('./sampler')
 const SpanAggregator = require('./spans/aggregator')
@@ -75,14 +74,6 @@
     this.collector = new CollectorAPI(this)
   }
 
-<<<<<<< HEAD
-  this.customEvents = null
-=======
-  // Reset the agent to add all the sub-objects it needs. These object are the
-  // ones that get re-created if the agent is told to restart from the collector.
-  this.events = null
->>>>>>> dd8fe198
-
   this.mapper = new MetricMapper()
   this.metricNameNormalizer = new MetricNormalizer(this.config, 'metric name')
   this.metrics = new Metrics(this.config.apdex_t, this.mapper, this.metricNameNormalizer)
@@ -98,17 +89,19 @@
   this.userNormalizer = new MetricNormalizer(this.config, 'user')
   this.userNormalizer.loadFromConfig()
 
-<<<<<<< HEAD
   this.transactionEventAggregator = new TransactionEventAggregator(
     {
       periodMs: config.event_harvest_config.report_period_ms,
       limit: config.event_harvest_config.harvest_limits.analytic_event_data
-=======
+    },
+    this.collector,
+    this.metrics
+  )
+
   this.customEventAggregator = new CustomEventAggregator(
     {
       periodMs: config.event_harvest_config.report_period_ms,
       limit: config.event_harvest_config.harvest_limits.custom_event_data
->>>>>>> dd8fe198
     },
     this.collector,
     this.metrics
@@ -137,12 +130,6 @@
     errorEventAggregator,
     this.metrics
   )
-
-<<<<<<< HEAD
-  this._resetCustomEvents()
-=======
-  this._resetEvents()
->>>>>>> dd8fe198
 
   // Transaction tracing.
   this.tracer = new Tracer(this)
@@ -235,11 +222,8 @@
       // TODO: likely want one place of handling this...
       // once consolidate. Either 'on x updated' events or like this
       agent.errors.reconfigure(agent.config)
-<<<<<<< HEAD
       agent.transactionEventAggregator.reconfigure(agent.config)
-=======
       agent.customEventAggregator.reconfigure(agent.config)
->>>>>>> dd8fe198
 
       agent.setState('started')
       const config = response.payload
@@ -247,13 +231,12 @@
         agent._scheduleHarvester(agent.config.data_report_period)
         agent.errors.start()
 
-<<<<<<< HEAD
         if (agent.config.transaction_events.enabled) {
           agent.transactionEventAggregator.start()
-=======
+        }
+
         if (agent.config.custom_insights_events.enabled) {
           agent.customEventAggregator.start()
->>>>>>> dd8fe198
         }
 
         callback(null, config)
@@ -275,13 +258,12 @@
             if (++done === numAggregators) {
               agent.errors.start()
 
-<<<<<<< HEAD
               if (agent.config.transaction_events.enabled) {
                 agent.transactionEventAggregator.start()
-=======
+              }
+
               if (agent.config.custom_insights_events.enabled) {
                 agent.customEventAggregator.start()
->>>>>>> dd8fe198
               }
 
               callback(harvestError, config)
@@ -369,11 +351,8 @@
   this.setState('stopping')
 
   this.errors.stop()
-<<<<<<< HEAD
   this.transactionEventAggregator.stop()
-=======
   this.customEventAggregator.stop()
->>>>>>> dd8fe198
 
   this._stopHarvester()
   sampler.stop()
@@ -421,17 +400,7 @@
  * Resets events.
  */
 Agent.prototype._resetEvents = function resetEvents() {
-<<<<<<< HEAD
   this.transactionEventAggregator.clear()
-=======
-  // TODO: Same pattern as _resetErrors for clearing. Not responsibility of
-  // agent to new up collection.
-  if (!this.events) {
-    this.events = new PriorityQueue()
-  }
-
-  this.events.setLimit(this.config.transaction_events.max_samples_per_minute)
->>>>>>> dd8fe198
 }
 
 /**
@@ -559,11 +528,8 @@
   // "Sends" data to the serverless collector collection
   this.errors.traceAggregator.send()
   this.errors.eventAggregator.send()
-<<<<<<< HEAD
   this.transactionEventAggregator.send()
-=======
   this.customEventAggregator.send()
->>>>>>> dd8fe198
 
   // Write serverless output
   collector.flushPayloadSync()
