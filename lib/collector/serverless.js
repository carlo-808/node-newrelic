--- conflicted
+++ resolved
@@ -14,11 +14,8 @@
   transactionTraces: 'transaction_sample_data',
   transactionEvents: 'analytic_event_data',
   queries: 'sql_trace_data',
-<<<<<<< HEAD
-  error_event_data: 'error_event_data'
-=======
+  error_event_data: 'error_event_data',
   spanEvents: 'span_event_data'
->>>>>>> 4373f791
 }
 
 class ServerlessCollector {
