'use strict'

const tap = require('tap')
const DatastoreShim = require('../../../lib/shim/datastore-shim')
const expect = require('chai').expect
const helper = require('../../lib/agent_helper')
const https = require('https')
const SpanEvent = require('../../../lib/spans/span-event')

tap.test('#constructor() should construct an empty span event', (t) => {
  const attrs = {}
  const span = new SpanEvent(attrs)

  t.ok(span)
  t.ok(span instanceof SpanEvent)
  t.equal(span.attributes, attrs)

  t.ok(span.intrinsics)
  t.equal(span.intrinsics.type, 'Span')
  t.equal(span.intrinsics.category, SpanEvent.CATEGORIES.GENERIC)

  const emptyProps = [
    'traceId',
    'guid',
    'parentId',
    'transactionId',
    'sampled',
    'priority',
    'name',
    'timestamp',
    'duration'
  ]
<<<<<<< HEAD
  emptyProps.forEach((prop) => expect(span.intrinsics).to.have.property(prop, null))

  t.end()
})

tap.test('fromSegment()', (t) => {
  t.autoend()

  let agent = null

  t.beforeEach((done) => {
    agent = helper.instrumentMockedAgent()
    done()
  })

  t.afterEach((done) => {
    helper.unloadAgent(agent)
    done()
  })

  t.test('should create a generic span with a random segment', (t) => {
    helper.runInTransaction(agent, (transaction) => {
      transaction.sampled = true
      transaction.priority = 42

      setTimeout(() => {
        const segment = agent.tracer.getTransaction().trace.root.children[0]
        segment.addCustomSpanAttribute('Span Lee', 'no prize')
        const span = SpanEvent.fromSegment(segment, 'parent')

        // Should have all the normal properties.
        t.ok(span)
        t.ok(span instanceof SpanEvent)

        t.ok(span.intrinsics)
        t.equal(span.intrinsics.type, 'Span')
        t.equal(span.intrinsics.category, SpanEvent.CATEGORIES.GENERIC)

        t.equal(span.intrinsics.traceId, transaction.traceId)
        t.equal(span.intrinsics.guid, segment.id)
        t.equal(span.intrinsics.parentId, 'parent')
        t.equal(span.intrinsics.transactionId, transaction.id)
        t.equal(span.intrinsics.sampled, true)
        t.equal(span.intrinsics.priority, 42)
        t.equal(span.intrinsics.name, 'timers.setTimeout')
        t.equal(span.intrinsics.timestamp, segment.timer.start)

        expect(span.intrinsics).to.have.property('duration').within(0.03, 0.3)

        // Generic should not have 'span.kind' or 'component'
        t.equal(span.intrinsics['span.kind'], null)
        t.equal(span.intrinsics.component, null)

        t.ok(span.customAttributes)
        const customAttributes = span.customAttributes

        t.ok(customAttributes['Span Lee'])

        t.ok(span.attributes)
        const attributes = span.attributes

        // Should have no http properties.
        const hasOwnAttribute = Object.hasOwnProperty.bind(attributes)
        t.notOk(hasOwnAttribute('externalLibrary'))
        t.notOk(hasOwnAttribute('externalUri'))
        t.notOk(hasOwnAttribute('externalProcedure'))

        // Should have no datastore properties.
        t.notOk(hasOwnAttribute('db.statement'))
        t.notOk(hasOwnAttribute('db.instance'))
        t.notOk(hasOwnAttribute('peer.hostname'))
        t.notOk(hasOwnAttribute('peer.address'))

        t.end()
      }, 50)
    })
  })

=======
  emptyProps.forEach((prop) => {
    t.equal(span.intrinsics[prop], null)
  })

  t.end()
})

tap.test('fromSegment()', (t) => {
  t.autoend()

  let agent = null

  t.beforeEach((done) => {
    agent = helper.instrumentMockedAgent()
    done()
  })

  t.afterEach((done) => {
    helper.unloadAgent(agent)
    done()
  })

  t.test('should create a generic span with a random segment', (t) => {
    helper.runInTransaction(agent, (transaction) => {
      transaction.sampled = true
      transaction.priority = 42

      setTimeout(() => {
        const segment = agent.tracer.getTransaction().trace.root.children[0]
        segment.addCustomSpanAttribute('Span Lee', 'no prize')
        const span = SpanEvent.fromSegment(segment, 'parent')

        // Should have all the normal properties.
        t.ok(span)
        t.ok(span instanceof SpanEvent)

        t.ok(span.intrinsics)
        t.equal(span.intrinsics.type, 'Span')
        t.equal(span.intrinsics.category, SpanEvent.CATEGORIES.GENERIC)

        t.equal(span.intrinsics.traceId, transaction.traceId)
        t.equal(span.intrinsics.guid, segment.id)
        t.equal(span.intrinsics.parentId, 'parent')
        t.equal(span.intrinsics.transactionId, transaction.id)
        t.equal(span.intrinsics.sampled, true)
        t.equal(span.intrinsics.priority, 42)
        t.equal(span.intrinsics.name, 'timers.setTimeout')
        t.equal(span.intrinsics.timestamp, segment.timer.start)

        expect(span.intrinsics).to.have.property('duration').within(0.03, 0.3)

        // Generic should not have 'span.kind' or 'component'
        t.equal(span.intrinsics['span.kind'], null)
        t.equal(span.intrinsics.component, null)

        t.ok(span.customAttributes)
        const customAttributes = span.customAttributes

        t.ok(customAttributes['Span Lee'])

        t.ok(span.attributes)
        const attributes = span.attributes

        // Should have no http properties.
        const hasOwnAttribute = Object.hasOwnProperty.bind(attributes)
        t.notOk(hasOwnAttribute('externalLibrary'))
        t.notOk(hasOwnAttribute('externalUri'))
        t.notOk(hasOwnAttribute('externalProcedure'))

        // Should have no datastore properties.
        t.notOk(hasOwnAttribute('db.statement'))
        t.notOk(hasOwnAttribute('db.instance'))
        t.notOk(hasOwnAttribute('peer.hostname'))
        t.notOk(hasOwnAttribute('peer.address'))

        t.end()
      }, 50)
    })
  })

>>>>>>> 316375ee
  t.test('should create an http span with a external segment', (t) => {
    helper.runInTransaction(agent, (transaction) => {
      transaction.sampled = true
      transaction.priority = 42

      https.get('https://example.com?foo=bar', (res) => {
        res.resume()
        res.on('end', () => {
          const segment = agent.tracer.getTransaction().trace.root.children[0]
          const span = SpanEvent.fromSegment(segment, 'parent')

          // Should have all the normal properties.
          t.ok(span)
          t.ok(span instanceof SpanEvent)
          t.ok(span instanceof SpanEvent.HttpSpanEvent)

          t.ok(span.intrinsics)
          t.equal(span.intrinsics.type, 'Span')
          t.equal(span.intrinsics.category, SpanEvent.CATEGORIES.HTTP)

          t.equal(span.intrinsics.traceId, transaction.traceId)
          t.equal(span.intrinsics.guid, segment.id)
          t.equal(span.intrinsics.parentId, 'parent')
          t.equal(span.intrinsics.transactionId, transaction.id)
          t.equal(span.intrinsics.sampled, true)
          t.equal(span.intrinsics.priority, 42)

          t.equal(span.intrinsics.name, 'External/example.com:443/')
          t.equal(span.intrinsics.timestamp, segment.timer.start)
<<<<<<< HEAD

          expect(span.intrinsics).to.have.property('duration').within(0.01, 2)

          // Should have type-specific intrinsics
          t.equal(span.intrinsics.component, 'http')
          t.equal(span.intrinsics['span.kind'], 'client')

          t.ok(span.attributes)
          const attributes = span.attributes

=======

          expect(span.intrinsics).to.have.property('duration').within(0.01, 2)

          // Should have type-specific intrinsics
          t.equal(span.intrinsics.component, 'http')
          t.equal(span.intrinsics['span.kind'], 'client')

          t.ok(span.attributes)
          const attributes = span.attributes

>>>>>>> 316375ee
          // Should have (most) http properties.
          t.equal(attributes['http.url'], 'https://example.com:443/')
          t.ok(attributes['http.method'])
          t.equal(attributes['http.statusCode'], 200)
          t.equal(attributes['http.statusText'], 'OK')

          // Should have no datastore properties.
          const hasOwnAttribute = Object.hasOwnProperty.bind(attributes)
          t.notOk(hasOwnAttribute('db.statement'))
          t.notOk(hasOwnAttribute('db.instance'))
          t.notOk(hasOwnAttribute('peer.hostname'))
          t.notOk(hasOwnAttribute('peer.address'))

          t.end()
        })
      })
    })
  })

  t.test('should create an datastore span with an datastore segment', (t) => {
    agent.config.distributed_tracing.enabled = true
    agent.config.transaction_tracer.record_sql = 'raw'

    const shim = new DatastoreShim(agent, 'test-data-store', '', 'TestStore')

    const dsConn = {myDbOp: (query, cb) => setTimeout(cb, 50)}
    let longQuery = ''
    while (Buffer.byteLength(longQuery, 'utf8') < 2001) {
      longQuery += 'a'
    }
    shim.recordQuery(dsConn, 'myDbOp', {
      callback: shim.LAST,
      query: shim.FIRST,
      parameters: {
        host: 'my-db-host',
        port_path_or_id: '/path/to/db.sock',
        database_name: 'my-database',
        collection: 'my-collection'
      }
    })

    shim.setParser((query) => {
      return {
        collection: 'test',
        operation: 'test',
        query
      }
    })

    helper.runInTransaction(agent, (transaction) => {
      transaction.sampled = true
      transaction.priority = 42

      dsConn.myDbOp(longQuery, () => {
        transaction.end()
        const segment = transaction.trace.root.children[0]
        const span = SpanEvent.fromSegment(segment, 'parent')

        // Should have all the normal properties.
        t.ok(span)
        t.ok(span instanceof SpanEvent)
        t.ok(span instanceof SpanEvent.DatastoreSpanEvent)

        t.ok(span.intrinsics)
        t.equal(span.intrinsics.type, 'Span')
        t.equal(span.intrinsics.category, SpanEvent.CATEGORIES.DATASTORE)

        t.equal(span.intrinsics.traceId, transaction.traceId)
        t.equal(span.intrinsics.guid, segment.id)
        t.equal(span.intrinsics.parentId, 'parent')
        t.equal(span.intrinsics.transactionId, transaction.id)
        t.equal(span.intrinsics.sampled, true)
        t.equal(span.intrinsics.priority, 42)

        t.equal(span.intrinsics.name, 'Datastore/statement/TestStore/test/test')
        t.equal(span.intrinsics.timestamp, segment.timer.start)

        expect(span.intrinsics).to.have.property('duration').within(0.03, 0.7)

        // Should have (most) type-specific intrinsics
        t.equal(span.intrinsics.component, 'TestStore')
        t.equal(span.intrinsics['span.kind'], 'client')

        t.ok(span.attributes)
        const attributes = span.attributes

        // Should have not http properties.
        const hasOwnAttribute = Object.hasOwnProperty.bind(attributes)
        t.notOk(hasOwnAttribute('http.url'))
        t.notOk(hasOwnAttribute('http.method'))

        // Should have (most) datastore properties.
        t.ok(attributes['db.instance'])
        t.equal(attributes['db.collection'], 'my-collection')
        t.equal(attributes['peer.hostname'], 'my-db-host')
        t.equal(attributes['peer.address'], 'my-db-host:/path/to/db.sock')

        const statement = attributes['db.statement']
        t.ok(statement)

        // Testing query truncation
        t.ok(statement.endsWith('...'))
        t.equal(Buffer.byteLength(statement, 'utf8'), 2000)

        t.end()
      })
    })
  })

  t.test('should serialize intrinsics to proper format with toJSON method', (t) => {
    helper.runInTransaction(agent, (transaction) => {
      transaction.priority = 42
      transaction.sample = true

      setTimeout(() => {
        const segment = agent.tracer.getSegment()
        const span = SpanEvent.fromSegment(segment, 'parent')

<<<<<<< HEAD
        const payload = span.toJSON()
        const [serializedSpan] = payload

        t.equal(serializedSpan.type, 'Span')
        t.equal(serializedSpan.traceId, transaction.traceId)
        t.equal(serializedSpan.guid, segment.id)
        t.equal(serializedSpan.parentId, 'parent')
        t.equal(serializedSpan.transactionId, transaction.id)
        t.equal(serializedSpan.priority, 42)
        t.ok(serializedSpan.name)
        t.equal(serializedSpan.category, 'generic')
        t.ok(serializedSpan.timestamp)
        t.ok(serializedSpan.duration)
=======
        const serializedSpan = span.toJSON()
        const [intrinsics] = serializedSpan

        t.equal(intrinsics.type, 'Span')
        t.equal(intrinsics.traceId, transaction.traceId)
        t.equal(intrinsics.guid, segment.id)
        t.equal(intrinsics.parentId, 'parent')
        t.equal(intrinsics.transactionId, transaction.id)
        t.equal(intrinsics.priority, 42)
        t.ok(intrinsics.name)
        t.equal(intrinsics.category, 'generic')
        t.ok(intrinsics.timestamp)
        t.ok(intrinsics.duration)
>>>>>>> 316375ee

        t.end()
      }, 10)
    })
  })
})<|MERGE_RESOLUTION|>--- conflicted
+++ resolved
@@ -30,8 +30,9 @@
     'timestamp',
     'duration'
   ]
-<<<<<<< HEAD
-  emptyProps.forEach((prop) => expect(span.intrinsics).to.have.property(prop, null))
+  emptyProps.forEach((prop) => {
+    t.equal(span.intrinsics[prop], null)
+  })
 
   t.end()
 })
@@ -109,88 +110,6 @@
     })
   })
 
-=======
-  emptyProps.forEach((prop) => {
-    t.equal(span.intrinsics[prop], null)
-  })
-
-  t.end()
-})
-
-tap.test('fromSegment()', (t) => {
-  t.autoend()
-
-  let agent = null
-
-  t.beforeEach((done) => {
-    agent = helper.instrumentMockedAgent()
-    done()
-  })
-
-  t.afterEach((done) => {
-    helper.unloadAgent(agent)
-    done()
-  })
-
-  t.test('should create a generic span with a random segment', (t) => {
-    helper.runInTransaction(agent, (transaction) => {
-      transaction.sampled = true
-      transaction.priority = 42
-
-      setTimeout(() => {
-        const segment = agent.tracer.getTransaction().trace.root.children[0]
-        segment.addCustomSpanAttribute('Span Lee', 'no prize')
-        const span = SpanEvent.fromSegment(segment, 'parent')
-
-        // Should have all the normal properties.
-        t.ok(span)
-        t.ok(span instanceof SpanEvent)
-
-        t.ok(span.intrinsics)
-        t.equal(span.intrinsics.type, 'Span')
-        t.equal(span.intrinsics.category, SpanEvent.CATEGORIES.GENERIC)
-
-        t.equal(span.intrinsics.traceId, transaction.traceId)
-        t.equal(span.intrinsics.guid, segment.id)
-        t.equal(span.intrinsics.parentId, 'parent')
-        t.equal(span.intrinsics.transactionId, transaction.id)
-        t.equal(span.intrinsics.sampled, true)
-        t.equal(span.intrinsics.priority, 42)
-        t.equal(span.intrinsics.name, 'timers.setTimeout')
-        t.equal(span.intrinsics.timestamp, segment.timer.start)
-
-        expect(span.intrinsics).to.have.property('duration').within(0.03, 0.3)
-
-        // Generic should not have 'span.kind' or 'component'
-        t.equal(span.intrinsics['span.kind'], null)
-        t.equal(span.intrinsics.component, null)
-
-        t.ok(span.customAttributes)
-        const customAttributes = span.customAttributes
-
-        t.ok(customAttributes['Span Lee'])
-
-        t.ok(span.attributes)
-        const attributes = span.attributes
-
-        // Should have no http properties.
-        const hasOwnAttribute = Object.hasOwnProperty.bind(attributes)
-        t.notOk(hasOwnAttribute('externalLibrary'))
-        t.notOk(hasOwnAttribute('externalUri'))
-        t.notOk(hasOwnAttribute('externalProcedure'))
-
-        // Should have no datastore properties.
-        t.notOk(hasOwnAttribute('db.statement'))
-        t.notOk(hasOwnAttribute('db.instance'))
-        t.notOk(hasOwnAttribute('peer.hostname'))
-        t.notOk(hasOwnAttribute('peer.address'))
-
-        t.end()
-      }, 50)
-    })
-  })
-
->>>>>>> 316375ee
   t.test('should create an http span with a external segment', (t) => {
     helper.runInTransaction(agent, (transaction) => {
       transaction.sampled = true
@@ -220,7 +139,6 @@
 
           t.equal(span.intrinsics.name, 'External/example.com:443/')
           t.equal(span.intrinsics.timestamp, segment.timer.start)
-<<<<<<< HEAD
 
           expect(span.intrinsics).to.have.property('duration').within(0.01, 2)
 
@@ -231,18 +149,6 @@
           t.ok(span.attributes)
           const attributes = span.attributes
 
-=======
-
-          expect(span.intrinsics).to.have.property('duration').within(0.01, 2)
-
-          // Should have type-specific intrinsics
-          t.equal(span.intrinsics.component, 'http')
-          t.equal(span.intrinsics['span.kind'], 'client')
-
-          t.ok(span.attributes)
-          const attributes = span.attributes
-
->>>>>>> 316375ee
           // Should have (most) http properties.
           t.equal(attributes['http.url'], 'https://example.com:443/')
           t.ok(attributes['http.method'])
@@ -361,21 +267,6 @@
         const segment = agent.tracer.getSegment()
         const span = SpanEvent.fromSegment(segment, 'parent')
 
-<<<<<<< HEAD
-        const payload = span.toJSON()
-        const [serializedSpan] = payload
-
-        t.equal(serializedSpan.type, 'Span')
-        t.equal(serializedSpan.traceId, transaction.traceId)
-        t.equal(serializedSpan.guid, segment.id)
-        t.equal(serializedSpan.parentId, 'parent')
-        t.equal(serializedSpan.transactionId, transaction.id)
-        t.equal(serializedSpan.priority, 42)
-        t.ok(serializedSpan.name)
-        t.equal(serializedSpan.category, 'generic')
-        t.ok(serializedSpan.timestamp)
-        t.ok(serializedSpan.duration)
-=======
         const serializedSpan = span.toJSON()
         const [intrinsics] = serializedSpan
 
@@ -389,7 +280,6 @@
         t.equal(intrinsics.category, 'generic')
         t.ok(intrinsics.timestamp)
         t.ok(intrinsics.duration)
->>>>>>> 316375ee
 
         t.end()
       }, 10)
