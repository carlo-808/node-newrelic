--- conflicted
+++ resolved
@@ -16,12 +16,8 @@
   }
   config.obfuscatedId =
     hashes.obfuscateNameUsingKey(config.cross_process_id, config.encoding_key)
-<<<<<<< HEAD
+
   var agent = helper.instrumentMockedAgent(config)
-=======
-
-  var agent = helper.instrumentMockedAgent(null, config)
->>>>>>> 1d9252cf
   // require http after creating the agent
   var http = require('http')
 
