--- conflicted
+++ resolved
@@ -163,25 +163,6 @@
   }
 }
 
-<<<<<<< HEAD
-=======
-async function validateReleaseType(releaseType, majorFlag) {
-  if (releaseType === 'major' && !majorFlag) {
-    console.log('WARNING: you must set the \'-m\' flag to create a major release.')
-    return false
-  }
-
-  if (majorFlag && releaseType !== 'major') {
-    console.log(
-      `WARNING: ignoring \'-m, --major-release\' option as release type set to ${releaseType}.`
-    )
-    return false
-  }
-
-  return true
-}
-
->>>>>>> 14218001
 async function validateRemote(remote) {
   try {
     const remotes = await git.getPushRemotes()
